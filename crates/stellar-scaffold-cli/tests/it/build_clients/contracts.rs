use stellar_scaffold_test::{AssertExt, TestEnv};

#[test]
fn contracts_built() {
    let contracts = [
        "soroban_auth_contract",
        "soroban_custom_types_contract",
        "soroban_hello_world_contract",
        "soroban_increment_contract",
    ];
    TestEnv::from("soroban-init-boilerplate", |env| {
        env.set_environments_toml(
            format!(
                r#"
development.accounts = [
    {{ name = "alice" }},
]

[development.network]
rpc-url = "http://localhost:8000/rpc"
network-passphrase = "Standalone Network ; February 2017"

[development.contracts]
soroban_token_contract.client = false
{}
"#,
                contracts
                    .iter()
                    .map(|c| format!("{c}.client = true"))
                    .collect::<Vec<String>>()
                    .join("\n")
            )
            .as_str(),
        );

        let stderr = env.scaffold("build").assert().success().stderr_as_str();
        assert!(stderr.contains("creating keys for \"alice\"\n"));
        assert!(stderr.contains("using network at http://localhost:8000/rpc\n"));

        for c in contracts {
            assert!(stderr.contains(&format!("installing \"{c}\" wasm bytecode on-chain")));
            assert!(stderr.contains(&format!("instantiating \"{c}\" smart contract")));
            assert!(stderr.contains(&format!("binding \"{c}\" contract")));
            assert!(stderr.contains(&format!("importing \"{c}\" contract")));

            // check that contracts are actually deployed, bound, and imported
            assert!(env.cwd.join(format!("packages/{c}")).exists());
            assert!(env.cwd.join(format!("src/contracts/{c}.ts")).exists());

            // check dist/index.js and dist/index.d.ts exist after npm run build
            let dist_dir = env.cwd.join(format!("packages/{c}/dist"));
            assert!(
                dist_dir.join("index.js").exists(),
                "index.js missing for {c}"
            );
            assert!(
                dist_dir.join("index.d.ts").exists(),
                "index.d.ts missing for {c}"
            );
        }
    });
}

#[test]
fn contracts_built_by_default() {
    let contracts = [
        "soroban_auth_contract",
        "soroban_custom_types_contract",
        "soroban_hello_world_contract",
        "soroban_increment_contract",
    ];
    TestEnv::from("soroban-init-boilerplate", |env| {
        env.set_environments_toml(
            r#"
development.accounts = [
    { name = "alice" },
]

[development.network]
rpc-url = "http://localhost:8000/rpc"
network-passphrase = "Standalone Network ; February 2017"

[development.contracts]
soroban_token_contract.client = false

"#,
        );
        let stderr = env.scaffold("build").assert().success().stderr_as_str();
        assert!(stderr.contains("creating keys for \"alice\"\n"));
        assert!(stderr.contains("using network at http://localhost:8000/rpc\n"));

        for c in contracts {
            assert!(stderr.contains(&format!("installing \"{c}\" wasm bytecode on-chain")));
            assert!(stderr.contains(&format!("instantiating \"{c}\" smart contract")));
            assert!(stderr.contains(&format!("binding \"{c}\" contract")));
            assert!(stderr.contains(&format!("importing \"{c}\" contract")));

            // check that contracts are actually deployed, bound, and imported
            assert!(env.cwd.join(format!("packages/{c}")).exists());
            assert!(env.cwd.join(format!("src/contracts/{c}.ts")).exists());
        }
    });
}

#[test]
fn contract_with_bad_name_prints_useful_error() {
    TestEnv::from("soroban-init-boilerplate", |env| {
        env.set_environments_toml(
            r#"
development.accounts = [
    { name = "alice" },
]

[development.network]
rpc-url = "http://localhost:8000/rpc"
network-passphrase = "Standalone Network ; February 2017"

[development.contracts]
hello.client = true
soroban_increment_contract.client = false
soroban_custom_types_contract.client = false
soroban_auth_contract.client = false
soroban_token_contract.client = false
"#,
        );

        env.scaffold("build")
            .assert()
            .failure()
            .stderr(predicates::str::contains("No contract named \"hello\""));
    });
}

#[test]
fn contract_alias_skips_install() {
    TestEnv::from("soroban-init-boilerplate", |env| {
        env.set_environments_toml(
            r#"
development.accounts = [
    { name = "alice" },
]

[development.network]
rpc-url = "http://localhost:8000/rpc"
network-passphrase = "Standalone Network ; February 2017"

[development.contracts]
soroban_hello_world_contract.client = true
soroban_increment_contract.client = false
soroban_custom_types_contract.client = false
soroban_auth_contract.client = false
soroban_token_contract.client = false
"#,
        );

        let output = env
            .stellar_scaffold_env("development", false)
            .output()
            .expect("Failed to execute command");

        // ensure it imports
        assert!(output.status.success());
        assert!(String::from_utf8_lossy(&output.stderr)
            .contains("🍽️ importing \"soroban_hello_world_contract\" contract"));

        let output2 = env
            .stellar_scaffold_env("development", false)
            .output()
            .expect("Failed to execute command");

        // ensure alias retrieval works
        assert!(output2.status.success());
        assert!(String::from_utf8_lossy(&output2.stderr)
            .contains("✅ Contract \"soroban_hello_world_contract\" is up to date"));

        let output3 = env
            .stellar_scaffold_env("development", true)
            .output()
            .expect("Failed to execute command");

        // ensure contract hash change check works, should update in dev mode
        assert!(output3.status.success());
        let message = String::from_utf8_lossy(&output3.stderr);
        assert!(message.contains("🔄 Updating contract \"soroban_hello_world_contract\""));
        let Some(contract_id) = extract_contract_id(&message) else {
            panic!("Could not find contract ID in stderr");
        };
        env.set_environments_toml(format!(
            r#"
production.accounts = [
    {{ name = "alice" }},
]

[production.network]
rpc-url = "http://localhost:8000/rpc"
network-passphrase = "Standalone Network ; February 2017"

[production.contracts]
soroban_hello_world_contract.id = "{contract_id}"
"#
        ));

        // ensure production can identify via contract ID
        env.scaffold_build("production", true).assert().success();

        env.set_environments_toml(
            r#"
production.accounts = [
    { name = "alice" },
]

[production.network]
rpc-url = "http://localhost:8000/rpc"
network-passphrase = "Standalone Network ; February 2017"

[production.contracts]
soroban_hello_world_contract.client = true
soroban_custom_types_contract.client = false
soroban_auth_contract.client = false
soroban_token_contract.client = false
"#,
        );

        let output4 = env
            .scaffold_build("production", true)
            .output()
            .expect("Failed to execute command");

        // ensure contract hash change check works, should throw error in production
        assert!(!output4.status.success());
        assert!(String::from_utf8_lossy(&output4.stderr)
            .contains("️An ID must be set for a contract in production or staging"));
    });
}

fn extract_contract_id(stderr: &str) -> Option<String> {
    stderr
        .lines()
        .find(|line| line.contains("contract_id:"))
        .and_then(|line| {
            line.split_whitespace()
                .last()
                .map(|id| id.trim().to_string())
        })
}

#[test]
fn contract_redeployed_in_new_directory() {
    let mut env = TestEnv::new("soroban-init-boilerplate");

    // Initial setup and build
    env.set_environments_toml(
        r#"
development.accounts = [
    { name = "alice" },
]

[development.network]
rpc-url = "http://localhost:8000/rpc"
network-passphrase = "Standalone Network ; February 2017"

[development.contracts]
soroban_hello_world_contract.client = true
soroban_custom_types_contract.client = false
soroban_auth_contract.client = false
soroban_token_contract.client = false
"#,
    );

    let output = env
        .stellar_scaffold_env("development", true)
        .output()
        .expect("Failed to execute command");
    let stderr = String::from_utf8_lossy(&output.stderr);
    eprintln!("{stderr}");
    assert!(stderr.contains("installing \"soroban_hello_world_contract\" wasm bytecode on-chain"));
    assert!(stderr.contains("instantiating \"soroban_hello_world_contract\" smart contract"));
    assert!(stderr.contains("Simulating deploy transaction"));
    assert!(stderr.contains("binding \"soroban_hello_world_contract\" contract"));

    // Switch to a new directory

    env.switch_to_new_directory("soroban-init-boilerplate", "new-dir")
        .expect("should copy files and switch to new dir");
    // Set up the new directory with the same configuration
    env.set_environments_toml(
        r#"
development.accounts = [
    { name = "alice" },
]

[development.network]
rpc-url = "http://localhost:8000/rpc"
network-passphrase = "Standalone Network ; February 2017"

[development.contracts]
soroban_hello_world_contract.client = true
soroban_custom_types_contract.client = false
soroban_auth_contract.client = false
soroban_token_contract.client = false
"#,
    );

    // Run build in the new directory
    let output = env
        .stellar_scaffold_env("development", true)
        .output()
        .expect("Failed to execute command");
    let stderr = String::from_utf8_lossy(&output.stderr);
    eprintln!("{stderr}");
    assert!(stderr.contains("installing \"soroban_hello_world_contract\" wasm bytecode on-chain"));
    assert!(stderr.contains("instantiating \"soroban_hello_world_contract\" smart contract"));
    assert!(stderr.contains("Simulating deploy transaction"));
    assert!(stderr.contains("binding \"soroban_hello_world_contract\" contract"));
    // Check that the contract files are created in the new directory
    assert!(env
        .cwd
        .join("packages/soroban_hello_world_contract")
        .exists());
    assert!(env
        .cwd
        .join("src/contracts/soroban_hello_world_contract.ts")
        .exists());
}

#[test]
<<<<<<< HEAD
fn contracts_with_failures_show_summary() {
    TestEnv::from("soroban-init-boilerplate", |env| {
        // First pass - build wasm and create accounts
=======
fn contract_built_with_out_dir() {
    TestEnv::from("soroban-init-boilerplate", |env| {
>>>>>>> 5d940360
        env.set_environments_toml(
            r#"
development.accounts = [
    { name = "alice" },
<<<<<<< HEAD
    { name = "bob" },
=======
>>>>>>> 5d940360
]

[development.network]
rpc-url = "http://localhost:8000/rpc"
network-passphrase = "Standalone Network ; February 2017"

[development.contracts]
<<<<<<< HEAD
soroban_hello_world_contract.client = false
=======
soroban_hello_world_contract.client = true
>>>>>>> 5d940360
soroban_increment_contract.client = false
soroban_custom_types_contract.client = false
soroban_auth_contract.client = false
soroban_token_contract.client = false
"#,
        );

<<<<<<< HEAD
        // First build to generate accounts and wasm
        env.scaffold("build").assert().success();

        // Debug: Check bob's identity file before corruption
        let bob_identity_path = env.cwd.join(".stellar/identity/bob.toml");
        assert!(
            bob_identity_path.exists(),
            "Bob's identity file should exist"
        );

        let original_content = std::fs::read_to_string(&bob_identity_path)
            .expect("Failed to read bob's identity file");
        eprintln!(
            "DEBUG: Original bob identity content:\n{}",
            original_content
        );

        // Corrupt bob's identity file to cause deployment failure
        let corrupt_content =
            "seed_phrase = \"invalid toml content that should cause parsing errors\"";
        std::fs::write(&bob_identity_path, corrupt_content)
            .expect("Failed to corrupt bob's identity");

        // Debug: Verify corruption was applied
        let corrupted_content = std::fs::read_to_string(&bob_identity_path)
            .expect("Failed to read corrupted bob's identity file");
        eprintln!(
            "DEBUG: Corrupted bob identity content:\n{}",
            corrupted_content
        );
        assert_eq!(
            corrupted_content, corrupt_content,
            "Corruption should be applied"
        );

        // Debug: Check file permissions and metadata
        let metadata = std::fs::metadata(&bob_identity_path)
            .expect("Failed to get bob identity file metadata");
        eprintln!(
            "DEBUG: Bob identity file metadata - size: {}, readonly: {}",
            metadata.len(),
            metadata.permissions().readonly()
        );

        // Corrupt bob's identity file to cause deployment failure
        /*let bob_identity_path = env.cwd.join(".stellar/identity/bob.toml");
        assert!(bob_identity_path.exists(), "Bob's identity file should exist");
        std::fs::write(&bob_identity_path, "invalid toml content").expect("Failed to corrupt bob's identity");*/

        // Second pass - try to build clients with token contract that uses bob account
        env.set_environments_toml(
            r#"
development.accounts = [
    { name = "alice" },
    { name = "bob" },
]

[development.network]
rpc-url = "http://localhost:8000/rpc"
network-passphrase = "Standalone Network ; February 2017"

[development.contracts]
soroban_hello_world_contract.client = true
soroban_increment_contract.client = true
soroban_custom_types_contract.client = true
soroban_auth_contract.client = false

[development.contracts.soroban_token_contract]
client = true
constructor_args = """
STELLAR_ACCOUNT=bob --symbol ABND --decimal 7 --name abundance --admin bob 
"""
"#,
        );

        let stderr = env.scaffold("build").assert().success().stderr_as_str();
        eprintln!("{stderr}");

        // Should show summary of results
        assert!(stderr.contains("Client Generation Summary:"));
        assert!(stderr.contains("Successfully processed: 3"));
        assert!(stderr.contains("Failed: 1"));
        assert!(stderr.contains("Failures:"));

        // Should show specific failure details for token contract
        assert!(stderr.contains("soroban_token_contract - Error:"));

        // Should still process successful contracts
        assert!(
            stderr.contains("installing \"soroban_hello_world_contract\" wasm bytecode on-chain")
        );
        assert!(stderr.contains("installing \"soroban_increment_contract\" wasm bytecode on-chain"));
        assert!(
            stderr.contains("installing \"soroban_custom_types_contract\" wasm bytecode on-chain")
        );

        // Check that successful contracts are still deployed
=======
        let out_dir = env.cwd.join("custom_wasm_output");

        let stderr = env
            .scaffold("build")
            .arg("--out-dir")
            .arg(&out_dir)
            .assert()
            .success()
            .stderr_as_str();

        assert!(stderr.contains("creating keys for \"alice\"\n"));
        assert!(stderr.contains("using network at http://localhost:8000/rpc\n"));
        assert!(
            stderr.contains("installing \"soroban_hello_world_contract\" wasm bytecode on-chain")
        );
        assert!(stderr.contains("instantiating \"soroban_hello_world_contract\" smart contract"));
        assert!(stderr.contains("binding \"soroban_hello_world_contract\" contract"));
        assert!(stderr.contains("importing \"soroban_hello_world_contract\" contract"));

        // Check that WASM file was copied to custom out_dir
        assert!(out_dir.join("soroban_hello_world_contract.wasm").exists());

        // Check that contract client files are still generated
>>>>>>> 5d940360
        assert!(env
            .cwd
            .join("packages/soroban_hello_world_contract")
            .exists());
<<<<<<< HEAD
        assert!(env.cwd.join("packages/soroban_increment_contract").exists());
        assert!(env
            .cwd
            .join("packages/soroban_custom_types_contract")
            .exists());
=======
>>>>>>> 5d940360
        assert!(env
            .cwd
            .join("src/contracts/soroban_hello_world_contract.ts")
            .exists());
<<<<<<< HEAD
        assert!(env
            .cwd
            .join("src/contracts/soroban_increment_contract.ts")
            .exists());
        assert!(env
            .cwd
            .join("src/contracts/soroban_custom_types_contract.ts")
            .exists());

        // Failed contract should not have generated client files
        assert!(!env.cwd.join("packages/soroban_token_contract").exists());
        assert!(!env
            .cwd
            .join("src/contracts/soroban_token_contract.ts")
            .exists());
=======

        // Check dist/index.js and dist/index.d.ts exist after npm run build
        let dist_dir = env.cwd.join("packages/soroban_hello_world_contract/dist");
        assert!(
            dist_dir.join("index.js").exists(),
            "index.js missing for soroban_hello_world_contract"
        );
        assert!(
            dist_dir.join("index.d.ts").exists(),
            "index.d.ts missing for soroban_hello_world_contract"
        );
>>>>>>> 5d940360
    });
}<|MERGE_RESOLUTION|>--- conflicted
+++ resolved
@@ -324,34 +324,89 @@
 }
 
 #[test]
-<<<<<<< HEAD
+fn contract_built_with_out_dir() {
+    TestEnv::from("soroban-init-boilerplate", |env| {
+        env.set_environments_toml(
+            r#"
+development.accounts = [
+    { name = "alice" },
+]
+
+[development.network]
+rpc-url = "http://localhost:8000/rpc"
+network-passphrase = "Standalone Network ; February 2017"
+
+[development.contracts]
+soroban_hello_world_contract.client = true
+soroban_increment_contract.client = false
+soroban_custom_types_contract.client = false
+soroban_auth_contract.client = false
+soroban_token_contract.client = false
+"#,
+        );
+
+        let out_dir = env.cwd.join("custom_wasm_output");
+
+        let stderr = env
+            .scaffold("build")
+            .arg("--out-dir")
+            .arg(&out_dir)
+            .assert()
+            .success()
+            .stderr_as_str();
+
+        assert!(stderr.contains("creating keys for \"alice\"\n"));
+        assert!(stderr.contains("using network at http://localhost:8000/rpc\n"));
+        assert!(
+            stderr.contains("installing \"soroban_hello_world_contract\" wasm bytecode on-chain")
+        );
+        assert!(stderr.contains("instantiating \"soroban_hello_world_contract\" smart contract"));
+        assert!(stderr.contains("binding \"soroban_hello_world_contract\" contract"));
+        assert!(stderr.contains("importing \"soroban_hello_world_contract\" contract"));
+
+        // Check that WASM file was copied to custom out_dir
+        assert!(out_dir.join("soroban_hello_world_contract.wasm").exists());
+
+        // Check that contract client files are still generated
+        assert!(env
+            .cwd
+            .join("packages/soroban_hello_world_contract")
+            .exists());
+        assert!(env
+            .cwd
+            .join("src/contracts/soroban_hello_world_contract.ts")
+            .exists());
+
+        // Check dist/index.js and dist/index.d.ts exist after npm run build
+        let dist_dir = env.cwd.join("packages/soroban_hello_world_contract/dist");
+        assert!(
+            dist_dir.join("index.js").exists(),
+            "index.js missing for soroban_hello_world_contract"
+        );
+        assert!(
+            dist_dir.join("index.d.ts").exists(),
+            "index.d.ts missing for soroban_hello_world_contract"
+        );
+    });
+}
+
+#[test]
 fn contracts_with_failures_show_summary() {
     TestEnv::from("soroban-init-boilerplate", |env| {
         // First pass - build wasm and create accounts
-=======
-fn contract_built_with_out_dir() {
-    TestEnv::from("soroban-init-boilerplate", |env| {
->>>>>>> 5d940360
-        env.set_environments_toml(
-            r#"
-development.accounts = [
-    { name = "alice" },
-<<<<<<< HEAD
+        env.set_environments_toml(
+            r#"
+development.accounts = [
+    { name = "alice" },
     { name = "bob" },
-=======
->>>>>>> 5d940360
-]
-
-[development.network]
-rpc-url = "http://localhost:8000/rpc"
-network-passphrase = "Standalone Network ; February 2017"
-
-[development.contracts]
-<<<<<<< HEAD
+]
+
+[development.network]
+rpc-url = "http://localhost:8000/rpc"
+network-passphrase = "Standalone Network ; February 2017"
+
+[development.contracts]
 soroban_hello_world_contract.client = false
-=======
-soroban_hello_world_contract.client = true
->>>>>>> 5d940360
 soroban_increment_contract.client = false
 soroban_custom_types_contract.client = false
 soroban_auth_contract.client = false
@@ -359,7 +414,6 @@
 "#,
         );
 
-<<<<<<< HEAD
         // First build to generate accounts and wasm
         env.scaffold("build").assert().success();
 
@@ -457,48 +511,19 @@
         );
 
         // Check that successful contracts are still deployed
-=======
-        let out_dir = env.cwd.join("custom_wasm_output");
-
-        let stderr = env
-            .scaffold("build")
-            .arg("--out-dir")
-            .arg(&out_dir)
-            .assert()
-            .success()
-            .stderr_as_str();
-
-        assert!(stderr.contains("creating keys for \"alice\"\n"));
-        assert!(stderr.contains("using network at http://localhost:8000/rpc\n"));
-        assert!(
-            stderr.contains("installing \"soroban_hello_world_contract\" wasm bytecode on-chain")
-        );
-        assert!(stderr.contains("instantiating \"soroban_hello_world_contract\" smart contract"));
-        assert!(stderr.contains("binding \"soroban_hello_world_contract\" contract"));
-        assert!(stderr.contains("importing \"soroban_hello_world_contract\" contract"));
-
-        // Check that WASM file was copied to custom out_dir
-        assert!(out_dir.join("soroban_hello_world_contract.wasm").exists());
-
-        // Check that contract client files are still generated
->>>>>>> 5d940360
         assert!(env
             .cwd
             .join("packages/soroban_hello_world_contract")
             .exists());
-<<<<<<< HEAD
         assert!(env.cwd.join("packages/soroban_increment_contract").exists());
         assert!(env
             .cwd
             .join("packages/soroban_custom_types_contract")
             .exists());
-=======
->>>>>>> 5d940360
         assert!(env
             .cwd
             .join("src/contracts/soroban_hello_world_contract.ts")
             .exists());
-<<<<<<< HEAD
         assert!(env
             .cwd
             .join("src/contracts/soroban_increment_contract.ts")
@@ -514,18 +539,5 @@
             .cwd
             .join("src/contracts/soroban_token_contract.ts")
             .exists());
-=======
-
-        // Check dist/index.js and dist/index.d.ts exist after npm run build
-        let dist_dir = env.cwd.join("packages/soroban_hello_world_contract/dist");
-        assert!(
-            dist_dir.join("index.js").exists(),
-            "index.js missing for soroban_hello_world_contract"
-        );
-        assert!(
-            dist_dir.join("index.d.ts").exists(),
-            "index.d.ts missing for soroban_hello_world_contract"
-        );
->>>>>>> 5d940360
     });
 }